--- conflicted
+++ resolved
@@ -16,18 +16,10 @@
 
 from .eltwise import *
 from .grouping import *
-<<<<<<< HEAD
-from .rnn import DistillerLSTM, DistillerLSTMCell
+from .rnn import *
 from .aggregate import Norm
-=======
-from .rnn import DistillerLSTM, DistillerLSTMCell, convert_model_to_distiller_lstm
->>>>>>> 12d6b7e2
 
 __all__ = ['EltwiseAdd', 'EltwiseMult', 'EltwiseDiv', 'Matmul', 'BatchMatmul',
            'Concat', 'Chunk', 'Split', 'Stack',
-<<<<<<< HEAD
-           'DistillerLSTMCell', 'DistillerLSTM',
-           'Norm']
-=======
            'DistillerLSTMCell', 'DistillerLSTM', 'convert_model_to_distiller_lstm']
->>>>>>> 12d6b7e2
+           'Norm']