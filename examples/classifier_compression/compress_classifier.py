--- conflicted
+++ resolved
@@ -78,210 +78,23 @@
 import apputils
 from distiller.data_loggers import *
 import distiller.quantization as quantization
+import examples.automated_deep_compression as adc
 from models import ALL_MODEL_NAMES, create_model
-<<<<<<< HEAD
-import examples.automated_deep_compression as adc
-=======
 import parser
 
->>>>>>> 24381169
 
 # Logger handle
 msglogger = None
 
 
-<<<<<<< HEAD
-def float_range(minval=0, maxval=1):
-    """Allows floats in [minval..maxval]"""
-    def checker(val_str):
-        val = float(val_str)
-        if val < minval or val > maxval:
-            raise argparse.ArgumentTypeError('Must be in range [{}..{}] (received {})'.format(minval, maxval, val_str))
-        return val
-    return checker
-
-
-parser = argparse.ArgumentParser(description='Distiller image classification model compression')
-parser.add_argument('data', metavar='DIR', help='path to dataset')
-parser.add_argument('--arch', '-a', metavar='ARCH', default='resnet18',
-                    choices=ALL_MODEL_NAMES,
-                    help='model architecture: ' +
-                    ' | '.join(ALL_MODEL_NAMES) +
-                    ' (default: resnet18)')
-parser.add_argument('-j', '--workers', default=4, type=int, metavar='N',
-                    help='number of data loading workers (default: 4)')
-parser.add_argument('--epochs', default=90, type=int, metavar='N',
-                    help='number of total epochs to run')
-parser.add_argument('-b', '--batch-size', default=256, type=int,
-                    metavar='N', help='mini-batch size (default: 256)')
-parser.add_argument('--lr', '--learning-rate', default=0.1, type=float,
-                    metavar='LR', help='initial learning rate')
-parser.add_argument('--momentum', default=0.9, type=float, metavar='M',
-                    help='momentum')
-parser.add_argument('--weight-decay', '--wd', default=1e-4, type=float,
-                    metavar='W', help='weight decay (default: 1e-4)')
-parser.add_argument('--print-freq', '-p', default=10, type=int,
-                    metavar='N', help='print frequency (default: 10)')
-parser.add_argument('--resume', default='', type=str, metavar='PATH',
-                    help='path to latest checkpoint (default: none)')
-parser.add_argument('-e', '--evaluate', dest='evaluate', action='store_true',
-                    help='evaluate model on validation set')
-parser.add_argument('--pretrained', dest='pretrained', action='store_true',
-                    help='use pre-trained model')
-parser.add_argument('--act-stats', dest='activation_stats', choices=["train", "valid", "test"], default=None,
-                    help='collect activation statistics (WARNING: this slows down training)')
-parser.add_argument('--masks-sparsity', dest='masks_sparsity', action='store_true', default=False,
-                    help='print masks sparsity table at end of each epoch')
-parser.add_argument('--param-hist', dest='log_params_histograms', action='store_true', default=False,
-                    help='log the parameter tensors histograms to file (WARNING: this can use significant disk space)')
-SUMMARY_CHOICES = ['sparsity', 'compute', 'model', 'modules', 'png', 'png_w_params', 'onnx']
-parser.add_argument('--summary', type=str, choices=SUMMARY_CHOICES,
-                    help='print a summary of the model, and exit - options: ' +
-                    ' | '.join(SUMMARY_CHOICES))
-parser.add_argument('--compress', dest='compress', type=str, nargs='?', action='store',
-                    help='configuration file for pruning the model (default is to use hard-coded schedule)')
-parser.add_argument('--sense', dest='sensitivity', choices=['element', 'filter', 'channel'],
-                    help='test the sensitivity of layers to pruning')
-parser.add_argument('--sense-range', dest='sensitivity_range', type=float, nargs=3, default=[0.0, 0.95, 0.05],
-                    help='an optional parameter for sensitivity testing providing the range of sparsities to test.\n'
-                    'This is equivalent to creating sensitivities = np.arange(start, stop, step)')
-parser.add_argument('--extras', default=None, type=str,
-                    help='file with extra configuration information')
-parser.add_argument('--deterministic', '--det', action='store_true',
-                    help='Ensure deterministic execution for re-producible results.')
-parser.add_argument('--gpus', metavar='DEV_ID', default=None,
-                    help='Comma-separated list of GPU device IDs to be used (default is to use all available devices)')
-parser.add_argument('--cpu', action='store_true', default=False,
-                    help='Use CPU only. \n'
-                    'Flag not set => uses GPUs according to the --gpus flag value.'
-                    'Flag set => overrides the --gpus flag')
-parser.add_argument('--name', '-n', metavar='NAME', default=None, help='Experiment name')
-parser.add_argument('--out-dir', '-o', dest='output_dir', default='logs', help='Path to dump logs and checkpoints')
-parser.add_argument('--validation-size', '--vs', type=float_range(), default=0.1,
-                    help='Portion of training dataset to set aside for validation')
-parser.add_argument('--amc', dest='AMC', action='store_true', help='AutoML Compression')
-parser.add_argument('--greedy', dest='greedy', action='store_true', help='greedy filter pruning')
-parser.add_argument('--confusion', dest='display_confusion', default=False, action='store_true',
-                    help='Display the confusion matrix')
-parser.add_argument('--earlyexit_lossweights', type=float, nargs='*', dest='earlyexit_lossweights', default=None,
-                    help='List of loss weights for early exits (e.g. --earlyexit_lossweights 0.1 0.3)')
-parser.add_argument('--earlyexit_thresholds', type=float, nargs='*', dest='earlyexit_thresholds', default=None,
-                    help='List of EarlyExit thresholds (e.g. --earlyexit_thresholds 1.2 0.9)')
-parser.add_argument('--num-best-scores', dest='num_best_scores', default=1, type=int,
-                    help='number of best scores to track and report (default: 1)')
-parser.add_argument('--load-serialized', dest='load_serialized', action='store_true', default=False,
-                    help='Load a model without DataParallel wrapping it')
-parser.add_argument('--training-epoch-duration', type=float_range(), default=1.,
-                    help='scales the duration of training epochs by a value in (0..1] (default: 1.)')
-parser.add_argument('--test-epoch-duration', type=float_range(), default=1.)
-
-str_to_quant_mode_map = {'sym': quantization.LinearQuantMode.SYMMETRIC,
-                         'asym_s': quantization.LinearQuantMode.ASYMMETRIC_SIGNED,
-                         'asym_u': quantization.LinearQuantMode.ASYMMETRIC_UNSIGNED}
-
-
-def linear_quant_mode_str(val_str):
-    try:
-        return str_to_quant_mode_map[val_str]
-    except KeyError:
-        raise argparse.ArgumentError('Must be one of {0} (received {1})'.format(list(str_to_quant_mode_map.keys()),
-                                                                                val_str))
-
-
-quant_group = parser.add_argument_group('Arguments controlling quantization at evaluation time'
-                                        '("post-training quantization)')
-quant_group.add_argument('--quantize-eval', '--qe', action='store_true',
-                         help='Apply linear quantization to model before evaluation. Applicable only if'
-                              '--evaluate is also set')
-quant_group.add_argument('--qe-mode', '--qem', type=linear_quant_mode_str, default='sym',
-                         help='Linear quantization mode. Choices: ' + ' | '.join(str_to_quant_mode_map.keys()))
-quant_group.add_argument('--qe-bits-acts', '--qeba', type=int, default=8, metavar='NUM_BITS',
-                         help='Number of bits for quantization of activations')
-quant_group.add_argument('--qe-bits-wts', '--qebw', type=int, default=8, metavar='NUM_BITS',
-                         help='Number of bits for quantization of weights')
-quant_group.add_argument('--qe-bits-accum', type=int, default=32, metavar='NUM_BITS',
-                         help='Number of bits for quantization of the accumulator')
-quant_group.add_argument('--qe-clip-acts', '--qeca', action='store_true',
-                         help='Enable clipping of activations using min/max values averaging over batch')
-quant_group.add_argument('--qe-no-clip-layers', '--qencl', type=str, nargs='+', metavar='LAYER_NAME', default=[],
-                         help='List of layer names for which not to clip activations. Applicable only if '
-                              '--qe-clip-acts is also set')
-quant_group.add_argument('--qe-per-channel', '--qepc', action='store_true',
-                         help='Enable per-channel quantization of weights (per output channel)')
-
-distiller.knowledge_distillation.add_distillation_args(parser, ALL_MODEL_NAMES, True)
-adc.automl_args.add_automl_args(parser)
-distiller.pruning.greedy_filter_pruning.add_greedy_pruner_args(parser)
-
-
-def check_pytorch_version():
-    if torch.__version__ < '0.4.0':
-        print("\nNOTICE:")
-        print("The Distiller \'master\' branch now requires at least PyTorch version 0.4.0 due to "
-              "PyTorch API changes which are not backward-compatible.\n"
-              "Please install PyTorch 0.4.0 or its derivative.\n"
-              "If you are using a virtual environment, do not forget to update it:\n"
-              "  1. Deactivate the old environment\n"
-              "  2. Install the new environment\n"
-              "  3. Activate the new environment")
-        exit(1)
-
-
-def create_activation_stats_collectors(model, collection_phase):
-    """Create objects that collect activation statistics.
-
-    This is a utility function that creates two collectors:
-    1. Fine-grade sparsity levels of the activations
-    2. L1-magnitude of each of the activation channels
-
-    Args:
-        model - the model on which we want to collect statistics
-        phase - the statistics collection phase which is either "train" (for training),
-                or "valid" (for validation)
-
-    WARNING! Enabling activation statsitics collection will significantly slow down training!
-    """
-    class missingdict(dict):
-        """This is a little trick to prevent KeyError"""
-        def __missing__(self, key):
-            return None  # note, does *not* set self[key] - we don't want defaultdict's behavior
-
-    distiller.utils.assign_layer_fq_names(model)
-
-    activations_collectors = {"train": missingdict(), "valid": missingdict(), "test": missingdict()}
-    if collection_phase is None:
-        return activations_collectors
-    collectors = missingdict({
-        "sparsity":      SummaryActivationStatsCollector(model, "sparsity",
-                                                         lambda t: 100 * distiller.utils.sparsity(t)),
-        "l1_channels":   SummaryActivationStatsCollector(model, "l1_channels",
-                                                         distiller.utils.activation_channels_l1),
-        "apoz_channels": SummaryActivationStatsCollector(model, "apoz_channels",
-                                                         distiller.utils.activation_channels_apoz),
-        # This is disabled by default, because it adds significant time to training
-        # "records":       RecordsActivationStatsCollector(model, classes=[torch.nn.Conv2d])
-    })
-    activations_collectors[collection_phase] = collectors
-    return activations_collectors
-
-
-def save_collectors_data(collectors, directory):
-    """Utility function that saves all activation statistics to Excel workbooks
-    """
-    for name, collector in collectors.items():
-        workbook = os.path.join(directory, name)
-        msglogger.info("Generating {}".format(workbook))
-        collector.to_xlsx(workbook)
-
-
-=======
->>>>>>> 24381169
 def main():
     global msglogger
 
     # Parse arguments
     prsr = parser.getParser()
     distiller.knowledge_distillation.add_distillation_args(prsr, ALL_MODEL_NAMES, True)
+    adc.automl_args.add_automl_args(prsr)
+    distiller.pruning.greedy_filter_pruning.add_greedy_pruner_args(prsr)
     args = prsr.parse_args()
 
     if not os.path.exists(args.output_dir):
